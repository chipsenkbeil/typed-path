--- conflicted
+++ resolved
@@ -110,11 +110,7 @@
 
     impl<T> Path<T>
     where
-<<<<<<< HEAD
         T: Encoding,
-=======
-        T: for<'enc> Encoding<'enc>,
->>>>>>> 7418fec5
     {
         /// Returns true if the encoding is the platform abstraction ([`PlatformEncoding`]),
         /// otherwise returns false.
@@ -228,27 +224,27 @@
 
     impl private::Sealed for Utf8PlatformEncoding {}
 
-    impl<'a> Utf8Encoding<'a> for Utf8PlatformEncoding {
-        type Components = <Utf8NativeEncoding as Utf8Encoding<'a>>::Components;
+    impl Utf8Encoding for Utf8PlatformEncoding {
+        type Components<'a> = <Utf8NativeEncoding as Utf8Encoding>::Components<'a>;
 
         fn label() -> &'static str {
             Utf8NativeEncoding::label()
         }
 
-        fn components(path: &'a str) -> Self::Components {
-            <Utf8NativeEncoding as Utf8Encoding<'a>>::components(path)
+        fn components(path: &str) -> Self::Components<'_> {
+            <Utf8NativeEncoding as Utf8Encoding>::components(path)
         }
 
         fn hash<H: Hasher>(path: &str, h: &mut H) {
-            <Utf8NativeEncoding as Utf8Encoding<'a>>::hash(path, h)
+            <Utf8NativeEncoding as Utf8Encoding>::hash(path, h)
         }
 
         fn push(current_path: &mut String, path: &str) {
-            <Utf8NativeEncoding as Utf8Encoding<'a>>::push(current_path, path);
+            <Utf8NativeEncoding as Utf8Encoding>::push(current_path, path);
         }
 
         fn push_checked(current_path: &mut String, path: &str) -> Result<(), CheckedPathError> {
-            <Utf8NativeEncoding as Utf8Encoding<'a>>::push_checked(current_path, path)
+            <Utf8NativeEncoding as Utf8Encoding>::push_checked(current_path, path)
         }
     }
 
@@ -266,7 +262,7 @@
 
     impl<T> Utf8Path<T>
     where
-        T: for<'enc> Utf8Encoding<'enc>,
+        T: Utf8Encoding,
     {
         /// Returns true if the encoding is the platform abstraction ([`Utf8PlatformEncoding`]),
         /// otherwise returns false.
